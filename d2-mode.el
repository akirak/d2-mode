--- conflicted
+++ resolved
@@ -130,11 +130,6 @@
           (cons (- l (line-number-at-pos)) (current-indentation))
         (cons -1 -1)))))
 
-<<<<<<< HEAD
-=======
-;; TODO: Indent line code
-
->>>>>>> c02a462d
 (defun d2-compile ()
   "Compile the current d2 file using d2."
   (interactive)
